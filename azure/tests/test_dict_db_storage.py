#-------------------------------------------------------------------------
# Copyright (c) Microsoft Corporation. All rights reserved.
# Licensed under the MIT License. See License.txt in the project root for
# license information.
#--------------------------------------------------------------------------

import pytest 
from azure.Kqlmagic.constants import Constants, DpapiParam, SsoCrypto, SsoEnvVarParam, SsoStorage, SsoStorageParam
from azure.Kqlmagic.kql_magic import Kqlmagic as Magic
from azure.Kqlmagic.dict_db_storage import DictDbStorage
from azure.Kqlmagic.dpapi_crypto import DpapiCrypto
from azure.Kqlmagic.fernet_crypto import FernetCrypto,check_password_strength

import os
import string
import random 
import uuid
from datetime import datetime, timedelta

ip = get_ipython() # pylint: disable=E0602

@pytest.fixture 
def dict_db():
    dpapi_obj = DpapiCrypto()
    dict_db = DictDbStorage({}, {SsoStorageParam.CRYPTO_OBJ: dpapi_obj, SsoStorageParam.AUTHORITY:"authority1"})
    return dict_db


@pytest.fixture 
def dict_db_ipython():
    ip =  get_ipython()
    dpapi_obj = DpapiCrypto()
    dict_db = DictDbStorage(ip.db, {SsoStorageParam.CRYPTO_OBJ: dpapi_obj, SsoStorageParam.AUTHORITY:"authority2"})
    return dict_db


def get_random_string(length=10):
    """Generate a random string of lowercase letters """
    letters = string.ascii_lowercase
    return ''.join(random.choice(letters) for i in range(length))

def get_random_string_digits(stringLength=10):
    """Generate a random string of letters, digits and special characters """
    password_characters = string.ascii_letters + string.digits + string.punctuation
    password_characters.replace("'","").replace("`","").replace("\"","")
    return ''.join(random.choice(password_characters) for i in range(stringLength))

def test_ok():
    assert True

<<<<<<< HEAD
#DICTDBSTORAGE TESTS WITH DB=={}
=======
#SSOSTORAGE TESTS
>>>>>>> fd47d7a8
def test_get_db_key(dict_db):
    assert dict_db.db_key ==  os.path.join(Constants.SSO_DB_KEY_PREFIX, "sso" + str(os.getlogin()), "authority1")


def test_db_save_restore(dict_db):
    dict_db.save("abc")
    assert (dict_db._crypto_obj.decrypt(dict_db.db.get(dict_db.db_key).get("data"))) =="abc"
    assert dict_db.restore() == "abc"

def test_db_bad_save(dict_db):
    dict_db.save("abc")
    dict_db.db.get(dict_db.db_key)["data"] = b'x' #tampering with the token
    assert dict_db.restore() is None

def test_db_clear(dict_db):
    dict_db.save("abc")
    dict_db.clear_db()
    assert dict_db.db =={}


def test_db_garbage_collector(dict_db):
    dict_db.save("def")
    dict_db.db.get(dict_db.db_key)["timestamp"] = datetime.utcnow() +timedelta(seconds=100)
    dict_db._db_gc()
    assert (dict_db._crypto_obj.decrypt(dict_db.db.get(dict_db.db_key).get("data"))) =="def"
    assert dict_db.restore() == "def"

    dict_db.db.get(dict_db.db_key)["timestamp"] = datetime.utcnow() -timedelta(seconds=1000)
    dict_db._db_gc()
    assert dict_db.db =={}

#DICTDBSTORAGE TESTS WITH DB==IPYTHONDB
def test_ip_get_db_key(dict_db_ipython):
    dict_db = dict_db_ipython
    assert dict_db_ipython.db_key ==  os.path.join(Constants.SSO_DB_KEY_PREFIX, "sso" + str(os.getlogin()), "authority2")


def test_ip_db_save_restore(dict_db_ipython):
    dict_db = dict_db_ipython

    dict_db.save("abc")
    assert (dict_db._crypto_obj.decrypt(dict_db.db.get(dict_db.db_key).get("data"))) =="abc"
    assert dict_db.restore() == "abc"

def test_ip_db_bad_save(dict_db_ipython):
    dict_db = dict_db_ipython

    dict_db.save("abc")
    dict_db.db.get(dict_db.db_key)["data"] = b'x' #tampering with the token
    assert dict_db.restore() is None

def test_ip_db_clear(dict_db_ipython):
    dict_db = dict_db_ipython
    dict_db.save("abc")
    dict_db.clear_db()
    assert dict_db.db.get(dict_db.db_key) is None


def test_ip_db_garbage_collector(dict_db_ipython):
    dict_db = dict_db_ipython

    dict_db.save("def")
    dict_db.db.get(dict_db.db_key)["timestamp"] = datetime.utcnow() +timedelta(seconds=100)
    dict_db._db_gc()
    assert (dict_db._crypto_obj.decrypt(dict_db.db.get(dict_db.db_key).get("data"))) =="def"
    assert dict_db.restore() == "def"

    dict_db.db.get(dict_db.db_key)["timestamp"] = datetime.utcnow() -timedelta(seconds=1000)
    dict_db._db_gc()
    assert dict_db.db.get(dict_db.db_key) is None<|MERGE_RESOLUTION|>--- conflicted
+++ resolved
@@ -48,11 +48,7 @@
 def test_ok():
     assert True
 
-<<<<<<< HEAD
 #DICTDBSTORAGE TESTS WITH DB=={}
-=======
-#SSOSTORAGE TESTS
->>>>>>> fd47d7a8
 def test_get_db_key(dict_db):
     assert dict_db.db_key ==  os.path.join(Constants.SSO_DB_KEY_PREFIX, "sso" + str(os.getlogin()), "authority1")
 
@@ -84,7 +80,7 @@
     dict_db._db_gc()
     assert dict_db.db =={}
 
-#DICTDBSTORAGE TESTS WITH DB==IPYTHONDB
+#DICTDBSTORAGE TESTS WITH  DB==IPYTHONDB
 def test_ip_get_db_key(dict_db_ipython):
     dict_db = dict_db_ipython
     assert dict_db_ipython.db_key ==  os.path.join(Constants.SSO_DB_KEY_PREFIX, "sso" + str(os.getlogin()), "authority2")
